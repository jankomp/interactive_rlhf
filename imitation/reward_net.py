--- conflicted
+++ resolved
@@ -8,129 +8,23 @@
 
 
 class RewardNet(ABC):
-<<<<<<< HEAD
-    """Abstract reward network.
-
-    This class assumes that the caller will set the default TensorFlow Session
-    and initialize the network's variables.
-
-    Attributes:
-        env: (gym.Env) the environment we are predicting reward for.
-        old_obs_ph: (tf.Tensor) previous observation placeholder.
-        act_ph: (tf.Tensor) action placeholder.
-        new_obs_ph: (tf.Tensor) next observation placeholder.
-    """
-
-    def __init__(self, env):
-        """Builds a reward network.
-
-        Args:
-            env: (gym.Env or str) The environment we are predicting reward for.
-        """
-
-        self.env = util.maybe_load_env(env)
-
-        phs = util.build_placeholders(self.env, True)
-        self.old_obs_ph, self.act_ph, self.new_obs_ph = phs
-
-        with tf.variable_scope("theta_network"):
-          self._theta_output = self.build_theta_network(
-              self.old_obs_ph, self.act_ph)
-          # TODO: assert that all the outputs above have shape (None,).
-
-    @property
-    @abstractmethod
-    def reward_output_train(self):
-        """A Tensor holding the training reward associated with each timestep.
-
-        Different concrete subclasses will require different placeholders to be
-        filled to calculate this output, but for all subclasses, filling the
-        following placeholders will be sufficient:
-
-        ```
-        self.old_obs_ph
-        self.act_ph
-        self.new_obs_ph
-        ```
-
-        Returns:
-            _reward_output_train: (tf.Tensor) A (None,) shaped Tensor holding
-                the training reward associated with each timestep.
-        """
-        pass
-
-    @property
-    def reward_output_test(self):
-        """A Tensor holding the test reward associated with each timestep.
-
-        Note this is the reward we use for transfer learning.
-
-        Different concrete subclasses will require different
-        placeholders to be filled to calculate this output, but for all
-        subclasses, filling the following placeholders will be sufficient:
-
-        ```
-        self.old_obs_ph
-        self.act_ph
-        self.new_obs_ph
-        ```
-
-        Returns:
-        _reward_output_test (Tensor): A (None,) shaped Tensor holding
-          the test reward associated with each timestep.
-        """
-        return self._theta_output
-
-    @abstractmethod
-    def build_theta_network(self, obs_input, act_input):
-        """Builds the test reward network.
-
-        The output of the network is the same as the reward used for transfer
-        learning, and is the Tensor returned by `self.reward_output_test()`.
-
-        Args:
-            obs_input: (tf.Tensor) The observation input. Its shape is
-                `((None,) + self.env.observation_space.shape)`.
-            act_input: (tf.Tensor) The action input. Its shape is
-                `((None,) + self.env.action_space.shape)`. The None dimension is
-                expected to be the same as None dimension from `obs_input`.
-
-        Returns:
-            theta_output: (tf.Tensor) A reward prediction for each of the
-                inputs. The shape is `(None,)`.
-        """
-        pass
-
-    def build_summaries(self):
-        tf.summary.histogram("train_reward", self.reward_output_train)
-        tf.summary.histogram("test_reward", self.reward_output_test)
-=======
+  """Abstract reward network.
+
+  This class assumes that the caller will set the default TensorFlow Session
+  and initialize the network's variables.
+
+  Attributes:
+      env: (gym.Env) the environment we are predicting reward for.
+      old_obs_ph: (tf.Tensor) previous observation placeholder.
+      act_ph: (tf.Tensor) action placeholder.
+      new_obs_ph: (tf.Tensor) next observation placeholder.
+  """
+
   def __init__(self, env):
-    """
-    Reward network for Adversarial IRL.
->>>>>>> 173640e1
-
-    This class assumes that the caller will
-    set the default Tensorflow Session and initialize the network's
-    variables.
-
-<<<<<<< HEAD
-class RewardNetShaped(RewardNet):
-    """Abstract reward network with a phi network to shape training reward.
-
-    This RewardNet formulation matches Equation (4) in the AIRL paper.
-    Note that the experiments in Table 2 of the same paper showed shaped
-    training rewards to be inferior to an unshaped training rewards in
-    a Pendulum environment imitation learning task (and maybe HalfCheetah).
-    (See original implementation of Pendulum experiment's reward function at
-    https://github.com/justinjfu/inverse_rl/blob/master/inverse_rl/models/imitation_learning.py#L374)
-
-    To make a concrete subclass, implement `build_phi_network()` and
-    `build_theta_network()`.
-=======
-    Params:
-      env (gym.Env or str): The environment that we are predicting reward
-        for.
+    """Builds a reward network.
+
+    Args:
+        env: (gym.Env or str) The environment we are predicting reward for.
     """
 
     self.env = util.maybe_load_env(env)
@@ -146,11 +40,11 @@
   @property
   @abstractmethod
   def reward_output_train(self):
-    """
-    Returns a Tensor that holds the training reward associated with each
-    timestep. Different concrete subclasses will require different
-    placeholders to be filled to calculate this output, but for all
-    subclasses, filling the following placeholders will be sufficient:
+    """A Tensor holding the training reward associated with each timestep.
+
+    Different concrete subclasses will require different placeholders to be
+    filled to calculate this output, but for all subclasses, filling the
+    following placeholders will be sufficient:
 
     ```
     self.old_obs_ph
@@ -159,16 +53,17 @@
     ```
 
     Returns:
-    _reward_output_train (Tensor): A (None,) shaped Tensor holding
-      the training reward associated with each timestep.
+        _reward_output_train: (tf.Tensor) A (None,) shaped Tensor holding
+            the training reward associated with each timestep.
     """
     pass
 
   @property
   def reward_output_test(self):
-    """
-    Returns a Tensor that holds the test reward associated with each
-    timestep. (This is the reward we use for transfer learning.)
+    """A Tensor holding the test reward associated with each timestep.
+
+    Note this is the reward we use for transfer learning.
+
     Different concrete subclasses will require different
     placeholders to be filled to calculate this output, but for all
     subclasses, filling the following placeholders will be sufficient:
@@ -187,126 +82,39 @@
 
   @abstractmethod
   def build_theta_network(self, obs_input, act_input):
->>>>>>> 173640e1
-    """
-    Build the test reward network. The output of the network is
-    the same as the reward we use during transfer learning, and
-    is the Tensor returned by `self.reward_output_test()`.
-
-    Params:
-    obs_input (Tensor) -- The observation input. Its shape is
-      `((None,) + self.env.observation_space.shape)`.
-    act_input (Tensor) -- The action input. Its shape is
-      `((None,) + self.env.action_space.shape)`. The None dimension is
-      expected to be the same as None dimension from `obs_input`.
-
-    Return:
-    theta_output (Tensor) -- A reward prediction for each of the
-      inputs. The shape is `(None,)`.
+    """Builds the test reward network.
+
+    The output of the network is the same as the reward used for transfer
+    learning, and is the Tensor returned by `self.reward_output_test()`.
+
+    Args:
+        obs_input: (tf.Tensor) The observation input. Its shape is
+            `((None,) + self.env.observation_space.shape)`.
+        act_input: (tf.Tensor) The action input. Its shape is
+            `((None,) + self.env.action_space.shape)`. The None dimension is
+            expected to be the same as None dimension from `obs_input`.
+
+    Returns:
+        theta_output: (tf.Tensor) A reward prediction for each of the
+            inputs. The shape is `(None,)`.
     """
     pass
 
-<<<<<<< HEAD
-    def __init__(self, env, *, discount_factor=0.9, **kwargs):
-        super().__init__(env, **kwargs)
-        self._discount_factor = discount_factor
-
-        with tf.variable_scope("phi_network"):
-            res = self.build_phi_network(self.old_obs_ph, self.new_obs_ph)
-            self._old_shaping_output, self._new_shaping_output = res
-
-        with tf.variable_scope("f_network"):
-            self._shaped_reward_output = (
-              self._theta_output
-              + self._discount_factor * self._new_shaping_output
-              - self._old_shaping_output)
-
-    @property
-    def reward_output_train(self):
-        """A Tensor holding the (shaped) training reward of each timestep.
-
-        Requires the following placeholders to be filled:
-
-        ```
-        self.old_obs_ph
-        self.act_ph
-        self.new_obs_ph
-        ```
-
-        Returns:
-        _reward_output_train (Tensor): A (None,) shaped Tensor holding
-          the training reward associated with each timestep.
-        """
-        return self._shaped_reward_output
-
-    @abstractmethod
-    def build_phi_network(self, old_obs_input, new_obs_input):
-        """Build the reward shaping network (disentangles dynamics from reward).
-
-        XXX: We could potentially make it easier on the subclasser by requiring
-        only one input. ie build_phi_network(obs_input). Later in
-        _build_f_network, I could stack Tensors of old and new observations,
-        pass them simulatenously through the network, and then unstack the
-        outputs. Another way to do this would be to pass in a single
-        rank 3 obs_input with shape `(2, None) + self.env.observation_space`.
-
-        Args:
-            old_obs_input: (tf.Tensor) The old observations (corresponding to the
-                state at which the current action is made). The shape of this
-                Tensor should be `(None,) + self.env.observation_space.shape`.
-            new_obs_input: (tf.Tensor) The new observations (corresponding to
-              the state that we transition to after this state-action pair.
-
-        Returns:
-            old_shaping_output: (tf.Tensor) A reward shaping prediction for
-                each of the old observation inputs. Has shape `(None,)`.
-            new_shaping_output: (tf.Tensor) A reward shaping prediction for
-                 each of the new observation inputs. Has shape `(None,)`
-        """
-        pass
-
-    def build_summaries(self):
-        super().build_summaries()
-        tf.summary.histogram("shaping_old", self._old_shaping_output)
-        tf.summary.histogram("shaping_new", self._new_shaping_output)
-
-
-def _build_theta_network(state_only, hid_sizes, obs_input, obs_space,
-                         act_input, act_space):
-    with tf.variable_scope("theta"):
-        if hid_sizes is None:
-            hid_sizes = []
-
-        if state_only:
-            inputs = util.flat(obs_input)
-        else:
-            inputs = [util.flat(obs_input, obs_space.shape),
-                      util.flat(act_input, act_space.shape)]
-            inputs = tf.concat(inputs, axis=1)
-
-        theta_output = util.apply_ff(inputs, hid_sizes=hid_sizes)
-
-        return theta_output
-=======
   def build_summaries(self):
     tf.summary.histogram("train_reward", self.reward_output_train)
     tf.summary.histogram("test_reward", self.reward_output_test)
 
 
 class RewardNetShaped(RewardNet):
-  """
-  Abstract subclass of RewardNet that adds a abstract phi network used to
-  shape the training reward. This RewardNet formulation matches Equation (4)
-  in the AIRL paper.
-
-  Note that the experiments in Table 2 of the same paper showed
-  shaped training rewards
-  to be inferior to an unshaped training rewards in
+  """Abstract reward network with a phi network to shape training reward.
+
+  This RewardNet formulation matches Equation (4) in the AIRL paper.
+  Note that the experiments in Table 2 of the same paper showed shaped
+  training rewards to be inferior to an unshaped training rewards in
   a Pendulum environment imitation learning task (and maybe HalfCheetah).
   (See original implementation of Pendulum experiment's reward function at
   https://github.com/justinjfu/inverse_rl/blob/master/inverse_rl/models/imitation_learning.py#L374)
 
-
   To make a concrete subclass, implement `build_phi_network()` and
   `build_theta_network()`.
   """
@@ -321,15 +129,15 @@
 
     with tf.variable_scope("f_network"):
       self._shaped_reward_output = (
-          self._theta_output +
-          self._discount_factor * self._new_shaping_output
-          - self._old_shaping_output)
+        self._theta_output
+        + self._discount_factor * self._new_shaping_output
+        - self._old_shaping_output)
 
   @property
   def reward_output_train(self):
-    """
-    Returns a Tensor that holds the (shaped) training reward associated
-    with each timestep. Requires the following placeholders to be filled:
+    """A Tensor holding the (shaped) training reward of each timestep.
+
+    Requires the following placeholders to be filled:
 
     ```
     self.old_obs_ph
@@ -345,51 +153,90 @@
 
   @abstractmethod
   def build_phi_network(self, old_obs_input, new_obs_input):
-    """
-    Build the reward shaping network (serves to disentangle dynamics from
-    reward).
+    """Build the reward shaping network (disentangles dynamics from reward).
 
     XXX: We could potentially make it easier on the subclasser by requiring
-      only one input. ie build_phi_network(obs_input). Later in
-      _build_f_network, I could stack Tensors of old and new observations,
-      pass them simulatenously through the network, and then unstack the
-      outputs. Another way to do this would be to pass in a single
-      rank 3 obs_input with shape
-      `(2, None) + self.env.observation_space`.
-
-    Params:
-    old_obs_input (Tensor): The old observations (corresponding to the
-      state at which the current action is made). The shape of this
-      Tensor should be `(None,) + self.env.observation_space.shape`.
-    new_obs_input (Tensor): The new observations (corresponding to the
-      state that we transition to after this state-action pair.
-
-    Return:
-    old_shaping_output (Tensor) -- A reward shaping prediction for each of
-      the old observation inputs. Has shape `(None,)` (batch size).
-    new_shaping_output (Tensor) -- A reward shaping prediction for each of
-      the new observation inputs. Has shape `(None,)` (batch size).
+    only one input. ie build_phi_network(obs_input). Later in
+    _build_f_network, I could stack Tensors of old and new observations,
+    pass them simulatenously through the network, and then unstack the
+    outputs. Another way to do this would be to pass in a single
+    rank 3 obs_input with shape `(2, None) + self.env.observation_space`.
+
+    Args:
+        old_obs_input: (tf.Tensor) The old observations (corresponding to the
+            state at which the current action is made). The shape of this
+            Tensor should be `(None,) + self.env.observation_space.shape`.
+        new_obs_input: (tf.Tensor) The new observations (corresponding to
+          the state that we transition to after this state-action pair.
+
+    Returns:
+        old_shaping_output: (tf.Tensor) A reward shaping prediction for
+            each of the old observation inputs. Has shape `(None,)`.
+        new_shaping_output: (tf.Tensor) A reward shaping prediction for
+             each of the new observation inputs. Has shape `(None,)`
     """
     pass
->>>>>>> 173640e1
 
   def build_summaries(self):
     super().build_summaries()
     tf.summary.histogram("shaping_old", self._old_shaping_output)
     tf.summary.histogram("shaping_new", self._new_shaping_output)
 
-<<<<<<< HEAD
+
+def _build_theta_network(state_only, hid_sizes, obs_input, obs_space,
+                         act_input, act_space):
+  with tf.variable_scope("theta"):
+    if hid_sizes is None:
+      hid_sizes = []
+
+    if state_only:
+      inputs = util.flat(obs_input)
+    else:
+      inputs = [util.flat(obs_input, obs_space.shape),
+                util.flat(act_input, act_space.shape)]
+      inputs = tf.concat(inputs, axis=1)
+
+    theta_output = util.apply_ff(inputs, hid_sizes=hid_sizes)
+
+    return theta_output
+
+
 class BasicRewardNet(RewardNet):
-    """An unshaped reward net with simple, default settings.
-
-    Intended to match the reward network trained for
-    the original AIRL pendulum experiments. Right now it has a linear function
-    approximator for the theta network, not sure if this is what I want.
-=======
+  """An unshaped reward net with simple, default settings.
+
+  Intended to match the reward network trained for
+  the original AIRL pendulum experiments. Right now it has a linear function
+  approximator for the theta network, not sure if this is what I want.
+  """
+
+  def __init__(self, env, *, state_only=False, theta_units=None, **kwargs):
+    """Builds a simple reward network.
+
+    Args:
+        env: (gym.Env or str): The environment we are predicting reward for.
+        state_only: (bool) If True, then ignore the action when predicting
+            and training the reward network phi.
+        theta_units: (List[int]) number of hidden units at each layer of
+            the feedforward theta network.
+    """
+    self.state_only = state_only
+    self.theta_units = theta_units
+    super().__init__(env, **kwargs)
+
+  def build_theta_network(self, obs_input, act_input):
+    return _build_theta_network(self.state_only, self.theta_units,
+                                obs_input, self.env.observation_space,
+                                act_input, self.env.action_space)
+
+  @property
+  def reward_output_train(self):
+    """Training reward is the same as the test reward, since no shaping."""
+    return self.reward_output_test
+
 
 class BasicShapedRewardNet(RewardNetShaped):
-  """
-  A shaped reward network with default settings.
+  """A shaped reward network with simple, default settings.
+
   With default parameters this RewardNet has two hidden layers [32, 32]
   for the reward shaping phi network, and a linear function approximator
   for the theta network. These settings match the network architectures for
@@ -400,169 +247,47 @@
   pixel observations.
   """
 
-  def __init__(self, env, *, units=32, state_only=False, **kwargs):
-    """
-    Params:
-      env (gym.Env or str): The environment that we are predicting reward
-        for.
-      units (int): The number of hidden units in each of the two layers of
-        the feed forward phi network.
-      state_only (bool): If True, then ignore the action when predicting
-        and training the reward network phi.
-      discount_factor (float): A number in the range [0, 1].
->>>>>>> 173640e1
+  def __init__(self, env, *, state_only=False,
+               theta_units=None, phi_units=None, **kwargs):
+    """Builds a simple shaped reward network.
+
+    Args:
+        env: (gym.Env or str) The environment we are predicitng reward for.
+        units: (int) The number of hidden units in each of the two layers
+            of the feed forward phi network.
+        state_only: (bool) If True, then ignore the action when predicting
+            and training the reward network phi.
+        theta_units: (List[int]) number of hidden units at each layer of
+            the feedforward theta network.
+        phi_units: (List[int] number of hidden units at each layer of
+            the feedforward phi network.
+        discount_factor: (float) A number in the range [0, 1].
     """
     self.state_only = state_only
-    self._units = units
+    self.theta_units = theta_units
+    self.phi_units = phi_units
     super().__init__(env, **kwargs)
 
   def build_theta_network(self, obs_input, act_input):
-    if self.state_only:
-      inputs = util.flat(obs_input)
-    else:
-      inputs = tf.concat([
-          util.flat(obs_input, self.env.observation_space.shape),
-          util.flat(act_input, self.env.action_space.shape)], axis=1)
-
-    theta_output = tf.identity(util.apply_ff(inputs, hid_sizes=[]),
-                               name="theta_output")
-    return theta_output
+    return _build_theta_network(self.state_only, self.theta_units,
+                                obs_input, self.env.observation_space,
+                                act_input, self.env.action_space)
 
   def build_phi_network(self, old_obs_input, new_obs_input):
-    old_o = util.flat(old_obs_input, self.env.observation_space.shape)
-    new_o = util.flat(new_obs_input, self.env.observation_space.shape)
-
-    with tf.variable_scope("ff", reuse=tf.AUTO_REUSE):
+    phi_units = self.phi_units
+    if phi_units is None:
+      phi_units = [32, 32]
+
+    with tf.variable_scope("phi", reuse=tf.AUTO_REUSE):
+      old_o = util.flat(old_obs_input, self.env.observation_space.shape)
+      new_o = util.flat(new_obs_input, self.env.observation_space.shape)
+
+      # Weight share, just with different inputs old_o and new_o
       old_shaping_output = tf.identity(
-          util.apply_ff(old_o, hid_sizes=[self._units] * 2),
-          name="old_shaping_output")
+        util.apply_ff(old_o, hid_sizes=phi_units),
+        name="old_shaping_output")
       new_shaping_output = tf.identity(
-          util.apply_ff(new_o, hid_sizes=[self._units] * 2),
-          name="new_shaping_output")
-    return old_shaping_output, new_shaping_output
-
-
-<<<<<<< HEAD
-    def __init__(self, env, *, state_only=False, theta_units=None, **kwargs):
-        """Builds a simple reward network.
-
-        Args:
-            env: (gym.Env or str): The environment we are predicting reward for.
-            state_only: (bool) If True, then ignore the action when predicting
-                and training the reward network phi.
-            theta_units: (List[int]) number of hidden units at each layer of
-                the feedforward theta network.
-        """
-        self.state_only = state_only
-        self.theta_units = theta_units
-        super().__init__(env, **kwargs)
-
-    def build_theta_network(self, obs_input, act_input):
-        return _build_theta_network(self.state_only, self.theta_units,
-                                    obs_input, self.env.observation_space,
-                                    act_input, self.env.action_space)
-
-
-    @property
-    def reward_output_train(self):
-        """Training reward is the same as the test reward, since no shaping."""
-        return self.reward_output_test
-
-
-
-class BasicShapedRewardNet(RewardNetShaped):
-    """A shaped reward network with simple, default settings.
-
-    With default parameters this RewardNet has two hidden layers [32, 32]
-    for the reward shaping phi network, and a linear function approximator
-    for the theta network. These settings match the network architectures for
-    continuous control experiments described in Appendix D.1 of the
-    AIRL paper.
-
-    This network flattens inputs. So it isn't suitable for training on
-    pixel observations.
-    """
-
-    def __init__(self, env, *, state_only=False,
-                 theta_units=None, phi_units=None, **kwargs):
-        """Builds a simple shaped reward network.
-
-        Args:
-            env: (gym.Env or str) The environment we are predicitng reward for.
-            units: (int) The number of hidden units in each of the two layers
-                of the feed forward phi network.
-            state_only: (bool) If True, then ignore the action when predicting
-                and training the reward network phi.
-            theta_units: (List[int]) number of hidden units at each layer of
-                the feedforward theta network.
-            phi_units: (List[int] number of hidden units at each layer of
-                the feedforward phi network.
-            discount_factor: (float) A number in the range [0, 1].
-        """
-        self.state_only = state_only
-        self.theta_units = theta_units
-        self.phi_units = phi_units
-        super().__init__(env, **kwargs)
-
-    def build_theta_network(self, obs_input, act_input):
-        return _build_theta_network(self.state_only, self.theta_units,
-                                    obs_input, self.env.observation_space,
-                                    act_input, self.env.action_space)
-
-    def build_phi_network(self, old_obs_input, new_obs_input):
-        phi_units = self.phi_units
-        if phi_units is None:
-            phi_units = [32, 32]
-
-        with tf.variable_scope("phi", reuse=tf.AUTO_REUSE):
-            old_o = util.flat(old_obs_input, self.env.observation_space.shape)
-            new_o = util.flat(new_obs_input, self.env.observation_space.shape)
-
-            # Weight share, just with different inputs old_o and new_o
-            old_shaping_output = tf.identity(
-              util.apply_ff(old_o, hid_sizes=phi_units),
-              name="old_shaping_output")
-            new_shaping_output = tf.identity(
-              util.apply_ff(new_o, hid_sizes=phi_units),
-              name="new_shaping_output")
-
-        return old_shaping_output, new_shaping_output
-=======
-class BasicRewardNet(RewardNet):
-  """
-  An unshaped reward net. Meant to match the reward network trained for
-  the original AIRL pendulum experiments. Right now it has a linear function
-  approximator for the theta network, not sure if this is what I want.
-  """
-
-  def __init__(self, env, *, state_only=False, **kwargs):
-    """
-    Params:
-      env (gym.Env or str): The environment that we are predicting reward
-        for.
-      state_only (bool): If True, then ignore the action when predicting
-        and training the reward network phi.
-    """
-    self.state_only = state_only
-    super().__init__(env, **kwargs)
-
-  def build_theta_network(self, obs_input, act_input):
-    if self.state_only:
-      inputs = util.flat(obs_input)
-    else:
-      inputs = tf.concat([
-          util.flat(obs_input, self.env.observation_space.shape),
-          util.flat(act_input, self.env.action_space.shape)], axis=1)
-
-    theta_output = tf.identity(util.apply_ff(inputs, hid_sizes=[]),
-                               name="theta_output")
-    return theta_output
-
-  @property
-  def reward_output_train(self):
-    """
-    The training reward is the same as the test reward since there is
-    no shaping.
-    """
-    return self.reward_output_test
->>>>>>> 173640e1
+        util.apply_ff(new_o, hid_sizes=phi_units),
+        name="new_shaping_output")
+
+    return old_shaping_output, new_shaping_output